import org.jetbrains.dokka.gradle.DokkaTask
import org.jetbrains.kotlin.gradle.tasks.KotlinCompile
import org.jlleitschuh.gradle.ktlint.KtlintExtension
import org.jlleitschuh.gradle.ktlint.reporter.ReporterType

buildscript {
  dependencies {
<<<<<<< HEAD
    classpath(libs.android.gradle.plugin)
    classpath(libs.jmh.gradle.plugin)
    classpath(libs.dokka.gradle.plugin)
    classpath(libs.kotlin.serialization.gradle.plugin)
    classpath(libs.kotlinx.binaryCompatibility.gradle.plugin)
    classpath(libs.kotlin.gradle.plugin)
    classpath(libs.ktlint.gradle)
    classpath(libs.vanniktech.publish)
=======
    classpath(Dependencies.android_gradle_plugin)
    classpath(Dependencies.dokka)
    classpath(Dependencies.Jmh.gradlePlugin)
    classpath(Dependencies.Kotlin.binaryCompatibilityValidatorPlugin)
    classpath(Dependencies.Kotlin.gradlePlugin)
    classpath(Dependencies.Kotlin.Serialization.gradlePlugin)
    classpath(Dependencies.ksp)
    classpath(Dependencies.ktlint)
    classpath(Dependencies.mavenPublish)
>>>>>>> 54f808e8
  }

  repositories {
    mavenCentral()
    gradlePluginPortal()
    google()
    // For binary compatibility validator.
    maven { url = uri("https://kotlin.bintray.com/kotlinx") }
  }
}

// See https://stackoverflow.com/questions/25324880/detect-ide-environment-with-gradle
val isRunningFromIde get() = project.properties["android.injected.invoked.from.ide"] == "true"

subprojects {

  apply(plugin = "org.jlleitschuh.gradle.ktlint")
  afterEvaluate {
    configurations.configureEach {
      // There could be transitive dependencies in tests with a lower version. This could cause
      // problems with a newer Kotlin version that we use.
      resolutionStrategy.force(libs.kotlin.reflect)
    }
  }

  tasks.withType<KotlinCompile> {
    kotlinOptions {
      // Allow warnings when running from IDE, makes it easier to experiment.
      if (!isRunningFromIde) {
        allWarningsAsErrors = true
      }

      jvmTarget = "1.8"

      // Don't panic, all this does is allow us to use the @OptIn meta-annotation.
      // to define our own experiments.
      freeCompilerArgs += "-Xopt-in=kotlin.RequiresOptIn"
    }
  }

  // Configuration documentation: https://github.com/JLLeitschuh/ktlint-gradle#configuration
  configure<KtlintExtension> {
    // Prints the name of failed rules.
    verbose.set(true)
    reporters {
      // Default "plain" reporter is actually harder to read.
      reporter(ReporterType.JSON)
    }

    disabledRules.set(
      setOf(
        // IntelliJ refuses to sort imports correctly.
        // This is a known issue: https://github.com/pinterest/ktlint/issues/527
        "import-ordering",

        // We had to disable the indent and parameter-list-wrapping rules, because they lead to
        // false positives even in the most recent KtLint version. We created tickets:
        //
        // https://github.com/pinterest/ktlint/issues/963
        // https://github.com/pinterest/ktlint/issues/964
        // https://github.com/pinterest/ktlint/issues/965
        //
        // We can't revert the KtLint version, because they only work with Kotlin 1.3 and would
        // block Kotlin 1.4. We rather have a newer Kotlin version than a proper indent. The
        // indent rule needs to be disabled globally due to another bug:
        // https://github.com/pinterest/ktlint/issues/967
        "indent",
        "parameter-list-wrapping"
      )
    )
  }
}

apply(from = rootProject.file(".buildscript/binary-validation.gradle"))

// Require explicit public modifiers and types for actual library modules, not samples.
allprojects.filterNot { it.path.startsWith(":samples") }
  .forEach {
    it.tasks.withType<KotlinCompile>().configureEach {
      // Tests and benchmarks aren't part of the public API, don't turn explicit API mode on for
      // them.
      if (!name.contains("test", ignoreCase = true) &&
        !name.contains("jmh", ignoreCase = true)
      ) {
        kotlinOptions {
          // TODO this should be moved to `kotlin { explicitApi() }` once that's working for android
          //  projects, see https://youtrack.jetbrains.com/issue/KT-37652.
          @Suppress("SuspiciousCollectionReassignment")
          freeCompilerArgs += "-Xexplicit-api=strict"

          // Make sure our module names don't conflict with those from pre-workflow1
          // releases, so that old and new META-INF/ entries don't stomp each other.
          // (This is only an issue for apps that are still migrating from workflow to
          // workflow1, and so need to import two versions of the library.)
          // https://blog.jetbrains.com/kotlin/2015/09/kotlin-m13-is-out/
          moduleName = "wf1-${it.name}"
        }
      }
    }
  }

// This plugin needs to be applied to the root projects for the dokkaGfmCollector task we use to
// generate the documentation site.
apply(plugin = "org.jetbrains.dokka")

// Configuration that applies to all dokka tasks, both those used for generating javadoc artifacts
// and the documentation site.
subprojects {
  tasks.withType<DokkaTask>().configureEach {
    dokkaSourceSets.configureEach {
      reportUndocumented.set(false)
      skipDeprecated.set(true)
      jdkVersion.set(8)

      // TODO(#124) Add source links.

      perPackageOption {
        // Will match all .internal packages and sub-packages, regardless of module.
        matchingRegex.set(""".*\.internal.*""")
        suppress.set(true)
      }
    }
  }
}

// This task is invoked by the documentation site generator script in the main workflow project (not
// in this repo), which also expects the generated files to be in a specific location. Both the task
// name and destination directory are defined in this script:
// https://github.com/square/workflow/blob/main/deploy_website.sh
tasks.register<Copy>("siteDokka") {
  description = "Generate dokka Github-flavored Markdown for the documentation site."
  group = "documentation"
  dependsOn(":dokkaGfmCollector")

  // Copy the files instead of configuring a different output directory on the dokka task itself
  // since the default output directories disambiguate between different types of outputs, and our
  // custom directory doesn't.
  from(buildDir.resolve("dokka/gfmCollector/workflow"))
  into(buildDir.resolve("dokka/workflow"))
}<|MERGE_RESOLUTION|>--- conflicted
+++ resolved
@@ -5,26 +5,15 @@
 
 buildscript {
   dependencies {
-<<<<<<< HEAD
     classpath(libs.android.gradle.plugin)
     classpath(libs.jmh.gradle.plugin)
     classpath(libs.dokka.gradle.plugin)
     classpath(libs.kotlin.serialization.gradle.plugin)
     classpath(libs.kotlinx.binaryCompatibility.gradle.plugin)
     classpath(libs.kotlin.gradle.plugin)
+    classpath(Dependencies.ksp)
     classpath(libs.ktlint.gradle)
     classpath(libs.vanniktech.publish)
-=======
-    classpath(Dependencies.android_gradle_plugin)
-    classpath(Dependencies.dokka)
-    classpath(Dependencies.Jmh.gradlePlugin)
-    classpath(Dependencies.Kotlin.binaryCompatibilityValidatorPlugin)
-    classpath(Dependencies.Kotlin.gradlePlugin)
-    classpath(Dependencies.Kotlin.Serialization.gradlePlugin)
-    classpath(Dependencies.ksp)
-    classpath(Dependencies.ktlint)
-    classpath(Dependencies.mavenPublish)
->>>>>>> 54f808e8
   }
 
   repositories {
