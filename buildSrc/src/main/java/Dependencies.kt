--- conflicted
+++ resolved
@@ -76,17 +76,9 @@
     }
 
     object Coroutines {
-<<<<<<< HEAD
-      const val android = "org.jetbrains.kotlinx:kotlinx-coroutines-android:1.5.0"
-      const val core = "org.jetbrains.kotlinx:kotlinx-coroutines-core:1.5.0"
-
-      const val rx2 = "org.jetbrains.kotlinx:kotlinx-coroutines-rx2:1.5.0"
-=======
       const val android = "org.jetbrains.kotlinx:kotlinx-coroutines-android:1.5.1"
       const val core = "org.jetbrains.kotlinx:kotlinx-coroutines-core:1.5.1"
       const val rx2 = "org.jetbrains.kotlinx:kotlinx-coroutines-rx2:1.5.1"
->>>>>>> 7b3ff45f
-
       const val test = "org.jetbrains.kotlinx:kotlinx-coroutines-test:1.5.1"
     }
 
