@file:JvmName("Deps")

import java.util.Locale.US
import kotlin.reflect.full.declaredMembers

object Versions {
  const val targetSdk = 30
}

@Suppress("unused")
object Dependencies {
  const val android_gradle_plugin = "com.android.tools.build:gradle:7.0.0"

  object AndroidX {
    const val activity = "androidx.activity:activity:1.3.0"
    const val activityKtx = "androidx.activity:activity-ktx:1.3.0"
    const val appcompat = "androidx.appcompat:appcompat:1.3.1"

    object Compose {
      const val activity = "androidx.activity:activity-compose:1.3.1"
      const val foundation = "androidx.compose.foundation:foundation:1.0.1"
      const val material = "androidx.compose.material:material:1.0.1"
      const val tooling = "androidx.compose.ui:ui-tooling:1.0.1"
      const val ui = "androidx.compose.ui:ui:1.0.1"
    }

    const val constraint_layout = "androidx.constraintlayout:constraintlayout:2.1.0"
    const val fragment = "androidx.fragment:fragment:1.3.6"
    const val fragmentKtx = "androidx.fragment:fragment-ktx:1.3.6"
    const val gridlayout = "androidx.gridlayout:gridlayout:1.0.0"

    object Lifecycle {
      const val ktx = "androidx.lifecycle:lifecycle-runtime-ktx:2.3.1"
      const val viewModel = "androidx.lifecycle:lifecycle-viewmodel:2.3.1"
      const val viewModelKtx = "androidx.lifecycle:lifecycle-viewmodel-ktx:2.3.1"
      const val viewModelSavedState = "androidx.lifecycle:lifecycle-viewmodel-savedstate:1.1.0"
    }

    // Note that we're not using the actual androidx material dep yet, it's still alpha.
    const val material = "com.google.android.material:material:1.3.0"
    const val recyclerview = "androidx.recyclerview:recyclerview:1.2.1"

    // Note that we are *not* using lifecycle-viewmodel-savedstate, which at this
    // writing is still in beta and still fixing bad bugs. Probably we'll never bother to,
    // it doesn't really add value for us.
    const val savedstate = "androidx.savedstate:savedstate:1.1.0"
    const val transition = "androidx.transition:transition:1.4.1"
    const val viewbinding = "androidx.databinding:viewbinding:4.2.1"
  }

  const val cycler = "com.squareup.cycler:cycler:0.1.9"

  val kermit = "co.touchlab:kermit:0.1.9"
  const val stately = "co.touchlab:stately-common:1.1.7"

  // Required for Dungeon Crawler sample.
  const val desugar_jdk_libs = "com.android.tools:desugar_jdk_libs:1.1.5"
  const val radiography = "com.squareup.radiography:radiography:2.4.0"
  const val rxandroid2 = "io.reactivex.rxjava2:rxandroid:2.1.1"
  const val seismic = "com.squareup:seismic:1.0.2"
  const val timber = "com.jakewharton.timber:timber:4.7.1"

  object Moshi {
    const val adapters = "com.squareup.moshi:moshi-adapters:1.12.0"
    const val codeGen = "com.squareup.moshi:moshi-kotlin-codegen:1.12.0"
    const val moshi = "com.squareup.moshi:moshi:1.12.0"
  }

  object Kotlin {
    const val binaryCompatibilityValidatorPlugin =
      "org.jetbrains.kotlinx:binary-compatibility-validator:0.6.0"
    const val gradlePlugin = "org.jetbrains.kotlin:kotlin-gradle-plugin:1.5.21"

    object Stdlib {
      const val common = "org.jetbrains.kotlin:kotlin-stdlib-common"
      const val jdk8 = "org.jetbrains.kotlin:kotlin-stdlib-jdk8"
      const val jdk7 = "org.jetbrains.kotlin:kotlin-stdlib-jdk7"
      const val jdk6 = "org.jetbrains.kotlin:kotlin-stdlib"
    }

    object Coroutines {
<<<<<<< HEAD
      const val android = "org.jetbrains.kotlinx:kotlinx-coroutines-android:1.5.0"
      const val core = "org.jetbrains.kotlinx:kotlinx-coroutines-core:1.5.0-native-mt"

      const val rx2 = "org.jetbrains.kotlinx:kotlinx-coroutines-rx2:1.5.0"

      const val test = "org.jetbrains.kotlinx:kotlinx-coroutines-test:1.5.0"
=======
      const val android = "org.jetbrains.kotlinx:kotlinx-coroutines-android:1.5.1"
      const val core = "org.jetbrains.kotlinx:kotlinx-coroutines-core:1.5.1"
      const val rx2 = "org.jetbrains.kotlinx:kotlinx-coroutines-rx2:1.5.1"
      const val test = "org.jetbrains.kotlinx:kotlinx-coroutines-test:1.5.1"
>>>>>>> c3849df1
    }

    const val reflect = "org.jetbrains.kotlin:kotlin-reflect:1.5.21"

    object Serialization {
      const val gradlePlugin = "org.jetbrains.kotlin:kotlin-serialization:1.5.20"
      const val json = "org.jetbrains.kotlinx:kotlinx-serialization-json:1.2.2"
    }

    object Test {
      const val common = "org.jetbrains.kotlin:kotlin-test-common"
      const val annotations = "org.jetbrains.kotlin:kotlin-test-annotations-common"
      const val jdk = "org.jetbrains.kotlin:kotlin-test-junit"
      const val mockito = "com.nhaarman:mockito-kotlin-kt1.1:1.6.0"
      const val mockk = "io.mockk:mockk:1.11.0"
    }
  }

  const val dokka = "org.jetbrains.dokka:dokka-gradle-plugin:1.4.32" // 1.5.0?

  object Jmh {
    const val gradlePlugin = "me.champeau.gradle:jmh-gradle-plugin:0.5.3"
    const val core = "org.openjdk.jmh:jmh-core:1.32"
    const val generator = "org.openjdk.jmh:jmh-generator-annprocess:1.32"
  }

  const val mavenPublish = "com.vanniktech:gradle-maven-publish-plugin:0.16.0"
  const val ktlint = "org.jlleitschuh.gradle:ktlint-gradle:10.1.0"
  const val lanterna = "com.googlecode.lanterna:lanterna:3.1.1"
  const val okio = "com.squareup.okio:okio:2.10.0"
  const val okioMultiplatform = "com.squareup.okio:okio-multiplatform:2.10.0"

  object RxJava2 {
    const val rxjava2 = "io.reactivex.rxjava2:rxjava:2.2.21"
  }

  object Annotations {
    const val intellij = "org.jetbrains:annotations:19.0.0"
    const val intellijCommon = "org.jetbrains:annotations-common:19.0.0"

  }

  object Test {
    object AndroidX {
      const val compose = "androidx.compose.ui:ui-test-junit4:1.0.1"
      const val core = "androidx.test:core:1.3.0"

      object Espresso {
        const val core = "androidx.test.espresso:espresso-core:3.3.0"
        const val idlingResource = "androidx.test.espresso:espresso-idling-resource:3.3.0"
        const val intents = "androidx.test.espresso:espresso-intents:3.3.0"
      }

      const val junitExt = "androidx.test.ext:junit:1.1.2"
      const val runner = "androidx.test:runner:1.3.0"
      const val truthExt = "androidx.test.ext:truth:1.3.0"
      const val uiautomator = "androidx.test.uiautomator:uiautomator:2.2.0"
    }

    const val hamcrestCore = "org.hamcrest:hamcrest-core:2.2"
    const val junit = "junit:junit:4.13.2"
    const val mockito = "org.mockito:mockito-core:3.3.3"
    const val robolectric = "org.robolectric:robolectric:4.5.1"
    const val truth = "com.google.truth:truth:1.1.3"
  }
}

/**
 * Workaround to make [Dependencies] accessible from Groovy scripts. [path] is case-insensitive.
 *
 * ```
 * dependencies {
 *   implementation Deps.get("kotlin.stdlib.common")
 * }
 * ```
 */
@JvmName("get")
fun getDependencyFromGroovy(path: String): String = Dependencies.resolveObject(
    path.toLowerCase(US)
        .split(".")
)

private tailrec fun Any.resolveObject(pathParts: List<String>): String {
  require(pathParts.isNotEmpty())
  val klass = this::class

  if (pathParts.size == 1) {
    @Suppress("UNCHECKED_CAST")
    val member = klass.declaredMembers.single { it.name.toLowerCase(US) == pathParts.single() }
    return member.call() as String
  }

  val nestedKlasses = klass.nestedClasses
  val selectedKlass = nestedKlasses.single { it.simpleName!!.toLowerCase(US) == pathParts.first() }
  return selectedKlass.objectInstance!!.resolveObject(pathParts.subList(1, pathParts.size))
}<|MERGE_RESOLUTION|>--- conflicted
+++ resolved
@@ -79,19 +79,10 @@
     }
 
     object Coroutines {
-<<<<<<< HEAD
-      const val android = "org.jetbrains.kotlinx:kotlinx-coroutines-android:1.5.0"
-      const val core = "org.jetbrains.kotlinx:kotlinx-coroutines-core:1.5.0-native-mt"
-
-      const val rx2 = "org.jetbrains.kotlinx:kotlinx-coroutines-rx2:1.5.0"
-
-      const val test = "org.jetbrains.kotlinx:kotlinx-coroutines-test:1.5.0"
-=======
       const val android = "org.jetbrains.kotlinx:kotlinx-coroutines-android:1.5.1"
       const val core = "org.jetbrains.kotlinx:kotlinx-coroutines-core:1.5.1"
       const val rx2 = "org.jetbrains.kotlinx:kotlinx-coroutines-rx2:1.5.1"
       const val test = "org.jetbrains.kotlinx:kotlinx-coroutines-test:1.5.1"
->>>>>>> c3849df1
     }
 
     const val reflect = "org.jetbrains.kotlin:kotlin-reflect:1.5.21"
