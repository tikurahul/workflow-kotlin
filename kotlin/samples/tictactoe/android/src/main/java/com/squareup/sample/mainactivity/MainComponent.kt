/*
 * Copyright 2017 Square Inc.
 *
 * Licensed under the Apache License, Version 2.0 (the "License");
 * you may not use this file except in compliance with the License.
 * You may obtain a copy of the License at
 *
 *     http://www.apache.org/licenses/LICENSE-2.0
 *
 * Unless required by applicable law or agreed to in writing, software
 * distributed under the License is distributed on an "AS IS" BASIS,
 * WITHOUT WARRANTIES OR CONDITIONS OF ANY KIND, either express or implied.
 * See the License for the specific language governing permissions and
 * limitations under the License.
 */
package com.squareup.sample.mainactivity

import com.squareup.sample.authworkflow.AuthService
import com.squareup.sample.authworkflow.AuthWorkflow
import com.squareup.sample.authworkflow.RealAuthWorkflow
import com.squareup.sample.gameworkflow.RealGameLog
import com.squareup.sample.gameworkflow.RealRunGameWorkflow
import com.squareup.sample.gameworkflow.RealTakeTurnsWorkflow
import com.squareup.sample.gameworkflow.RunGameWorkflow
import com.squareup.sample.gameworkflow.TakeTurnsWorkflow
import com.squareup.sample.mainworkflow.MainWorkflow
import io.reactivex.android.schedulers.AndroidSchedulers.mainThread
<<<<<<< HEAD
import kotlinx.coroutines.Dispatchers
import kotlinx.coroutines.rx2.asObservable
=======
>>>>>>> 972d0938
import timber.log.Timber

/**
 * Pretend generated code of a pretend DI framework.
 */
internal class MainComponent {

<<<<<<< HEAD
  @Suppress("EXPERIMENTAL_API_USAGE")
  private val workflowHostFactory = WorkflowHost.Factory(Dispatchers.Unconfined)

=======
>>>>>>> 972d0938
  private val authService = AuthService()

  private fun authWorkflow(): AuthWorkflow = RealAuthWorkflow(authService)

  private fun gameLog() = RealGameLog(mainThread())

  private fun gameWorkflow(): RunGameWorkflow = RealRunGameWorkflow(takeTurnsWorkflow(), gameLog())

  private fun takeTurnsWorkflow(): TakeTurnsWorkflow = RealTakeTurnsWorkflow()

<<<<<<< HEAD
  private fun workflowHost(snapshot: Snapshot?) = workflowHostFactory.run(mainWorkflow(), snapshot)

  private var updates: Observable<Update<Unit, RunGameScreen>>? = null

  fun updates(snapshot: Snapshot?): Observable<Update<Unit, RunGameScreen>> {
    if (updates == null) {
      val host = workflowHost(snapshot)

      @Suppress("EXPERIMENTAL_API_USAGE")
      updates = host.updates.asObservable(Dispatchers.Unconfined)
          .doOnNext { Timber.d("showing: %s", it.rendering) }
          .replay(1)
          .autoConnect()

      // autoConnect() is leaky (it's never disposed), but we want it to run
      // forever so ¯\_(ツ)_/¯.
    }
    return updates!!
  }
=======
  val mainWorkflow = MainWorkflow(authWorkflow(), gameWorkflow())
>>>>>>> 972d0938

  companion object {
    init {
      Timber.plant(Timber.DebugTree())

      val stock = Thread.getDefaultUncaughtExceptionHandler()
      Thread.setDefaultUncaughtExceptionHandler { thread, error ->
        Timber.e(error)
        stock.uncaughtException(thread, error)
      }
    }
  }
}<|MERGE_RESOLUTION|>--- conflicted
+++ resolved
@@ -25,11 +25,6 @@
 import com.squareup.sample.gameworkflow.TakeTurnsWorkflow
 import com.squareup.sample.mainworkflow.MainWorkflow
 import io.reactivex.android.schedulers.AndroidSchedulers.mainThread
-<<<<<<< HEAD
-import kotlinx.coroutines.Dispatchers
-import kotlinx.coroutines.rx2.asObservable
-=======
->>>>>>> 972d0938
 import timber.log.Timber
 
 /**
@@ -37,12 +32,6 @@
  */
 internal class MainComponent {
 
-<<<<<<< HEAD
-  @Suppress("EXPERIMENTAL_API_USAGE")
-  private val workflowHostFactory = WorkflowHost.Factory(Dispatchers.Unconfined)
-
-=======
->>>>>>> 972d0938
   private val authService = AuthService()
 
   private fun authWorkflow(): AuthWorkflow = RealAuthWorkflow(authService)
@@ -53,29 +42,7 @@
 
   private fun takeTurnsWorkflow(): TakeTurnsWorkflow = RealTakeTurnsWorkflow()
 
-<<<<<<< HEAD
-  private fun workflowHost(snapshot: Snapshot?) = workflowHostFactory.run(mainWorkflow(), snapshot)
-
-  private var updates: Observable<Update<Unit, RunGameScreen>>? = null
-
-  fun updates(snapshot: Snapshot?): Observable<Update<Unit, RunGameScreen>> {
-    if (updates == null) {
-      val host = workflowHost(snapshot)
-
-      @Suppress("EXPERIMENTAL_API_USAGE")
-      updates = host.updates.asObservable(Dispatchers.Unconfined)
-          .doOnNext { Timber.d("showing: %s", it.rendering) }
-          .replay(1)
-          .autoConnect()
-
-      // autoConnect() is leaky (it's never disposed), but we want it to run
-      // forever so ¯\_(ツ)_/¯.
-    }
-    return updates!!
-  }
-=======
   val mainWorkflow = MainWorkflow(authWorkflow(), gameWorkflow())
->>>>>>> 972d0938
 
   companion object {
     init {
