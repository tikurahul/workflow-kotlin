package com.squareup.workflow1.ui

import android.content.Context
import android.view.View
import android.view.ViewGroup
import kotlin.reflect.KClass

<<<<<<< HEAD
@Suppress("DEPRECATION")
@Deprecated("Use DecorativeScreenViewFactory")
=======
/**
 * A [ViewFactory] for [OuterT] that delegates view construction responsibilities
 * to the factory registered for [InnerT]. Makes it convenient for [OuterT] to wrap
 * instances of [InnerT] to add information or behavior, without requiring wasteful wrapping
 * in the view system.
 *
 * One general note: when creating a wrapper rendering, you're very likely to want it
 * to implement [Compatible], to ensure that checks made to update or replace a view
 * are based on the wrapped item. Each example below illustrates this.
 *
 * ## Examples
 *
 * To make one rendering type an "alias" for another -- that is, to use the same [ViewFactory]
 * to display it -- provide nothing but a single-arg mapping function:
 *
 *    class OriginalRendering(val data: String) : AndroidViewRendering<OriginalRendering> {...}
 *    class AliasRendering(val similarData: String)
 *
 *    object DecorativeViewFactory : ViewFactory<AliasRendering>
 *    by DecorativeViewFactory(
 *      type = AliasRendering::class, map = { alias -> OriginalRendering(alias.similarData) }
 *    )
 *
 * To make a decorator type that adds information to the [ViewEnvironment]:
 *
 *    class NeutronFlowPolarity(val reversed: Boolean) {
 *      companion object : ViewEnvironmentKey<NeutronFlowPolarity>(NeutronFlowPolarity::class) {
 *        override val default: NeutronFlowPolarity = NeutronFlowPolarity(reversed = false)
 *      }
 *    }
 *
 *    class NeutronFlowPolarityOverride<W>(
 *      val wrapped: W,
 *      val polarity: NeutronFlowPolarity
 *    ) : Compatible {
 *      override val compatibilityKey: String = Compatible.keyFor(wrapped)
 *    }
 *
 *    object NeutronFlowPolarityViewFactory : ViewFactory<NeutronFlowPolarityOverride<*>>
 *    by DecorativeViewFactory(
 *        type = NeutronFlowPolarityOverride::class,
 *        map = { override, env ->
 *          Pair(override.wrapped, env + (NeutronFlowPolarity to override.polarity))
 *        }
 *    )
 *
 * To make a decorator type that customizes [View] initialization:
 *
 *    class WithTutorialTips<W>(val wrapped: W) : Compatible {
 *      override val compatibilityKey: String = Compatible.keyFor(wrapped)
 *    }
 *
 *    object WithTutorialTipsViewFactory : ViewFactory<WithTutorialTips<*>>
 *    by DecorativeViewFactory(
 *        type = WithTutorialTips::class,
 *        map = { withTips -> withTips.wrapped },
 *        viewStarter = { view, doStart ->
 *          TutorialTipRunner.run(view)
 *          doStart()
 *        }
 *    )
 *
 * To make a decorator type that adds pre- or post-processing to [View] updates:
 *
 *    class BackButtonScreen<W : Any>(
 *       val wrapped: W,
 *       val override: Boolean = false,
 *       val onBackPressed: (() -> Unit)? = null
 *    ) : Compatible {
 *      override val compatibilityKey: String = Compatible.keyFor(wrapped)
 *    }
 *
 *    object BackButtonViewFactory : ViewFactory<BackButtonScreen<*>>
 *    by DecorativeViewFactory(
 *        type = BackButtonScreen::class,
 *        map = { outer -> outer.wrapped },
 *        doShowRendering = { view, innerShowRendering, outerRendering, viewEnvironment ->
 *          if (!outerRendering.override) {
 *            // Place our handler before invoking innerShowRendering, so that
 *            // its later calls to view.backPressedHandler will take precedence
 *            // over ours.
 *            view.backPressedHandler = outerRendering.onBackPressed
 *          }
 *
 *          innerShowRendering.invoke(outerRendering.wrapped, viewEnvironment)
 *
 *          if (outerRendering.override) {
 *            // Place our handler after invoking innerShowRendering, so that ours wins.
 *            view.backPressedHandler = outerRendering.onBackPressed
 *          }
 *        })
 *
 * @param map called to convert instances of [OuterT] to [InnerT], and to
 * allow [ViewEnvironment] to be transformed.
 *
 * @param viewStarter An optional wrapper for the function invoked when [View.start]
 * is called, allowing for last second initialization of a newly built [View].
 * See [ViewStarter] for details.
 *
 * @param doShowRendering called to apply the [ViewShowRendering] function for
 * [InnerT], allowing pre- and post-processing. Default implementation simply
 * uses [map] to extract the [InnerT] instance from [OuterT] and makes the function call.
 */
>>>>>>> e85d2602
@WorkflowUiExperimentalApi
public class DecorativeViewFactory<OuterT : Any, InnerT : Any>(
  override val type: KClass<OuterT>,
  private val map: (OuterT, ViewEnvironment) -> Pair<InnerT, ViewEnvironment>,
  private val viewStarter: ViewStarter? = null,
  private val doShowRendering: (
    view: View,
    innerShowRendering: ViewShowRendering<InnerT>,
    outerRendering: OuterT,
    env: ViewEnvironment
  ) -> Unit = { _, innerShowRendering, outerRendering, viewEnvironment ->
    val (innerRendering, processedEnv) = map(outerRendering, viewEnvironment)
    innerShowRendering(innerRendering, processedEnv)
  }
) : ViewFactory<OuterT> {

  /**
   * Convenience constructor for cases requiring no changes to the [ViewEnvironment].
   */
  public constructor(
    type: KClass<OuterT>,
    map: (OuterT) -> InnerT,
    viewStarter: ViewStarter? = null,
    doShowRendering: (
      view: View,
      innerShowRendering: ViewShowRendering<InnerT>,
      outerRendering: OuterT,
      env: ViewEnvironment
    ) -> Unit = { _, innerShowRendering, outerRendering, viewEnvironment ->
      innerShowRendering(map(outerRendering), viewEnvironment)
    }
  ) : this(
    type,
    map = { outer, viewEnvironment -> Pair(map(outer), viewEnvironment) },
    viewStarter = viewStarter,
    doShowRendering = doShowRendering
  )

  override fun buildView(
    initialRendering: OuterT,
    initialViewEnvironment: ViewEnvironment,
    contextForNewView: Context,
    container: ViewGroup?
  ): View {
    val (innerInitialRendering, processedInitialEnv) = map(initialRendering, initialViewEnvironment)

    return processedInitialEnv[ViewRegistry]
      .buildView(
        innerInitialRendering,
        processedInitialEnv,
        contextForNewView,
        container,
        viewStarter
      )
      .also { view ->
        val innerShowRendering: ViewShowRendering<InnerT> = view.getShowRendering()!!

        view.bindShowRendering(
          initialRendering,
          processedInitialEnv
        ) { rendering, env -> doShowRendering(view, innerShowRendering, rendering, env) }
      }
  }
}<|MERGE_RESOLUTION|>--- conflicted
+++ resolved
@@ -5,114 +5,8 @@
 import android.view.ViewGroup
 import kotlin.reflect.KClass
 
-<<<<<<< HEAD
 @Suppress("DEPRECATION")
 @Deprecated("Use DecorativeScreenViewFactory")
-=======
-/**
- * A [ViewFactory] for [OuterT] that delegates view construction responsibilities
- * to the factory registered for [InnerT]. Makes it convenient for [OuterT] to wrap
- * instances of [InnerT] to add information or behavior, without requiring wasteful wrapping
- * in the view system.
- *
- * One general note: when creating a wrapper rendering, you're very likely to want it
- * to implement [Compatible], to ensure that checks made to update or replace a view
- * are based on the wrapped item. Each example below illustrates this.
- *
- * ## Examples
- *
- * To make one rendering type an "alias" for another -- that is, to use the same [ViewFactory]
- * to display it -- provide nothing but a single-arg mapping function:
- *
- *    class OriginalRendering(val data: String) : AndroidViewRendering<OriginalRendering> {...}
- *    class AliasRendering(val similarData: String)
- *
- *    object DecorativeViewFactory : ViewFactory<AliasRendering>
- *    by DecorativeViewFactory(
- *      type = AliasRendering::class, map = { alias -> OriginalRendering(alias.similarData) }
- *    )
- *
- * To make a decorator type that adds information to the [ViewEnvironment]:
- *
- *    class NeutronFlowPolarity(val reversed: Boolean) {
- *      companion object : ViewEnvironmentKey<NeutronFlowPolarity>(NeutronFlowPolarity::class) {
- *        override val default: NeutronFlowPolarity = NeutronFlowPolarity(reversed = false)
- *      }
- *    }
- *
- *    class NeutronFlowPolarityOverride<W>(
- *      val wrapped: W,
- *      val polarity: NeutronFlowPolarity
- *    ) : Compatible {
- *      override val compatibilityKey: String = Compatible.keyFor(wrapped)
- *    }
- *
- *    object NeutronFlowPolarityViewFactory : ViewFactory<NeutronFlowPolarityOverride<*>>
- *    by DecorativeViewFactory(
- *        type = NeutronFlowPolarityOverride::class,
- *        map = { override, env ->
- *          Pair(override.wrapped, env + (NeutronFlowPolarity to override.polarity))
- *        }
- *    )
- *
- * To make a decorator type that customizes [View] initialization:
- *
- *    class WithTutorialTips<W>(val wrapped: W) : Compatible {
- *      override val compatibilityKey: String = Compatible.keyFor(wrapped)
- *    }
- *
- *    object WithTutorialTipsViewFactory : ViewFactory<WithTutorialTips<*>>
- *    by DecorativeViewFactory(
- *        type = WithTutorialTips::class,
- *        map = { withTips -> withTips.wrapped },
- *        viewStarter = { view, doStart ->
- *          TutorialTipRunner.run(view)
- *          doStart()
- *        }
- *    )
- *
- * To make a decorator type that adds pre- or post-processing to [View] updates:
- *
- *    class BackButtonScreen<W : Any>(
- *       val wrapped: W,
- *       val override: Boolean = false,
- *       val onBackPressed: (() -> Unit)? = null
- *    ) : Compatible {
- *      override val compatibilityKey: String = Compatible.keyFor(wrapped)
- *    }
- *
- *    object BackButtonViewFactory : ViewFactory<BackButtonScreen<*>>
- *    by DecorativeViewFactory(
- *        type = BackButtonScreen::class,
- *        map = { outer -> outer.wrapped },
- *        doShowRendering = { view, innerShowRendering, outerRendering, viewEnvironment ->
- *          if (!outerRendering.override) {
- *            // Place our handler before invoking innerShowRendering, so that
- *            // its later calls to view.backPressedHandler will take precedence
- *            // over ours.
- *            view.backPressedHandler = outerRendering.onBackPressed
- *          }
- *
- *          innerShowRendering.invoke(outerRendering.wrapped, viewEnvironment)
- *
- *          if (outerRendering.override) {
- *            // Place our handler after invoking innerShowRendering, so that ours wins.
- *            view.backPressedHandler = outerRendering.onBackPressed
- *          }
- *        })
- *
- * @param map called to convert instances of [OuterT] to [InnerT], and to
- * allow [ViewEnvironment] to be transformed.
- *
- * @param viewStarter An optional wrapper for the function invoked when [View.start]
- * is called, allowing for last second initialization of a newly built [View].
- * See [ViewStarter] for details.
- *
- * @param doShowRendering called to apply the [ViewShowRendering] function for
- * [InnerT], allowing pre- and post-processing. Default implementation simply
- * uses [map] to extract the [InnerT] instance from [OuterT] and makes the function call.
- */
->>>>>>> e85d2602
 @WorkflowUiExperimentalApi
 public class DecorativeViewFactory<OuterT : Any, InnerT : Any>(
   override val type: KClass<OuterT>,
