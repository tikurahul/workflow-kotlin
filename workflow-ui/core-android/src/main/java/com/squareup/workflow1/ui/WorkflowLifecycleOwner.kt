--- conflicted
+++ resolved
@@ -1,6 +1,5 @@
 package com.squareup.workflow1.ui
 
-import android.util.Log
 import android.view.View
 import android.view.View.OnAttachStateChangeListener
 import androidx.annotation.VisibleForTesting
@@ -18,6 +17,7 @@
 import com.squareup.workflow1.ui.WorkflowAndroidXSupport.lifecycleOwnerFromViewTreeOrContext
 import com.squareup.workflow1.ui.WorkflowLifecycleOwner.Companion.get
 import com.squareup.workflow1.ui.WorkflowLifecycleOwner.Companion.installOn
+import java.lang.ref.WeakReference
 
 /**
  * An extension of [LifecycleOwner] that is always owned by a [View], is logically a child lifecycle
@@ -72,7 +72,7 @@
      */
     public fun installOn(
       view: View,
-      findParentLifecycle: (View) -> Lifecycle? = { v -> findParentViewTreeLifecycle(v) }
+      findParentLifecycle: (View) -> Lifecycle? = ::findParentViewTreeLifecycle
     ) {
       RealWorkflowLifecycleOwner(findParentLifecycle).also {
         ViewTreeLifecycleOwner.set(view, it)
@@ -110,7 +110,10 @@
   OnAttachStateChangeListener,
   LifecycleEventObserver {
 
-  private var view: View? = null
+  /**
+   * Weak reference ensures that we don't leak the view.
+   */
+  private var view: WeakReference<View> = WeakReference(null)
 
   private val localLifecycle =
     if (enforceMainThread) LifecycleRegistry(this) else createUnsafe(this)
@@ -152,7 +155,7 @@
       return
     }
 
-    this.view = v
+    this.view = WeakReference(v)
 
     // Always check for a new parent, in case we're attached to different part of the view tree.
     val oldLifecycle = parentLifecycle
@@ -169,7 +172,6 @@
   }
 
   override fun onViewDetachedFromWindow(v: View) {
-    this.view = null
     updateLifecycle(isAttached = false)
   }
 
@@ -196,7 +198,7 @@
    * reflect the new state until after they return.
    */
   @VisibleForTesting(otherwise = PRIVATE)
-  internal fun updateLifecycle(isAttached: Boolean = view?.isAttachedToWindow ?: false) {
+  internal fun updateLifecycle(isAttached: Boolean = view.get()?.isAttachedToWindow ?: false) {
     val parentState = parentLifecycle?.currentState
     val localState = localLifecycle.currentState
 
@@ -244,14 +246,8 @@
         parentLifecycle?.removeObserver(this)
         parentLifecycle = null
 
-<<<<<<< HEAD
-        // Holding onto view instances is a great opportunity for memory leaks!
-        // TODO(https://github.com/square/workflow-kotlin/issues/472) Add leak tests.
-        findParentLifecycle = { error("WorkflowLifecycleOwner has been destroyed.") }
-=======
         // We can't change state anymore, so we don't care about watching for new parents.
-        view?.removeOnAttachStateChangeListener(this)
->>>>>>> eb8ac8e2
+        view.get()?.removeOnAttachStateChangeListener(this)
 
         // In tests, a test failure can cause us to destroy the lifecycle before it's been moved
         // out of the INITIALIZED state. That's an invalid state transition, and so setCurrentState
