--- conflicted
+++ resolved
@@ -17,7 +17,6 @@
 import com.squareup.workflow1.ui.WorkflowAndroidXSupport.lifecycleOwnerFromViewTreeOrContext
 import com.squareup.workflow1.ui.WorkflowLifecycleOwner.Companion.get
 import com.squareup.workflow1.ui.WorkflowLifecycleOwner.Companion.installOn
-import java.lang.ref.WeakReference
 
 /**
  * An extension of [LifecycleOwner] that is always owned by a [View], is logically a child lifecycle
@@ -103,25 +102,14 @@
 @OptIn(WorkflowUiExperimentalApi::class)
 @VisibleForTesting(otherwise = PRIVATE)
 internal class RealWorkflowLifecycleOwner(
-<<<<<<< HEAD
-  private var findParentLifecycle: () -> Lifecycle?,
-=======
   private val findParentLifecycle: (View) -> Lifecycle?,
->>>>>>> f5d28d5e
   enforceMainThread: Boolean = true,
 ) : WorkflowLifecycleOwner,
   LifecycleOwner,
   OnAttachStateChangeListener,
   LifecycleEventObserver {
 
-<<<<<<< HEAD
-  /**
-   * Weak reference ensures that we don't leak the view.
-   */
-  private var view: WeakReference<View> = WeakReference(null)
-=======
   private var view: View? = null
->>>>>>> f5d28d5e
 
   private val localLifecycle =
     if (enforceMainThread) LifecycleRegistry(this) else createUnsafe(this)
@@ -144,15 +132,11 @@
   private var destroyOnDetach = false
 
   override fun onViewAttachedToWindow(v: View) {
-<<<<<<< HEAD
     check(localLifecycle.currentState != DESTROYED) {
       "Expected to not be attached after being destroyed."
     }
 
-    this.view = WeakReference(v)
-=======
     this.view = v
->>>>>>> f5d28d5e
 
     // Always check for a new parent, in case we're attached to different part of the view tree.
     val oldLifecycle = parentLifecycle
@@ -196,11 +180,7 @@
    * reflect the new state until after they return.
    */
   @VisibleForTesting(otherwise = PRIVATE)
-<<<<<<< HEAD
-  internal fun updateLifecycle(isAttached: Boolean = view.get()?.isAttachedToWindow ?: false) {
-=======
   internal fun updateLifecycle(isAttached: Boolean = view?.isAttachedToWindow ?: false) {
->>>>>>> f5d28d5e
     val parentState = parentLifecycle?.currentState
     val localState = localLifecycle.currentState
 
@@ -247,11 +227,7 @@
         parentLifecycle = null
 
         // We can't change state anymore, so we don't care about watching for new parents.
-        view.get()?.removeOnAttachStateChangeListener(this)
-
-        // Holding onto view instances is a great opportunity for memory leaks!
-        // TODO(https://github.com/square/workflow-kotlin/issues/472) Add leak tests.
-        findParentLifecycle = { null }
+        view?.removeOnAttachStateChangeListener(this)
 
         // In tests, a test failure can cause us to destroy the lifecycle before it's been moved
         // out of the INITIALIZED state. That's an invalid state transition, and so setCurrentState
